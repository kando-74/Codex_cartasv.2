--- conflicted
+++ resolved
@@ -21,22 +21,24 @@
   updateProject,
   uploadImage,
 } from '../services/projects'
-<<<<<<< HEAD
-import { getDefaultPromptTemplates, useAiMetrics, validateCardCompletion } from '../lib/ai'
+// IA
+import { getDefaultPromptTemplates, useAiMetrics, validateCardCompletion } from '../lib/ai';
+
+// Card sizes / settings (de main)
+import { cloneCardSize, CUSTOM_CARD_SIZE_ID, findMatchingPresetId } from '../lib/cardSizes';
+import { getDefaultCardSizeSetting } from '../lib/settings';
+
+// Tipos (unificados en una sola línea de import type)
 import type {
-  AiErrorKind,
+  AirErrorKind,
   AiHistoryEntry,
   AiPromptTemplate,
   Card,
   JSONSchema,
   PendingAiResult,
   Project,
-} from '../types'
-=======
-import { cloneCardSize, CUSTOM_CARD_SIZE_ID, findMatchingPresetId } from '../lib/cardSizes'
-import { getDefaultCardSizeSetting } from '../lib/settings'
-import type { Card, JSONSchema, Project } from '../types'
->>>>>>> 47207e9b
+} from '../types';
+
 
 const cardSchema: JSONSchema = {
   title: 'CardforgeCard',
@@ -291,12 +293,11 @@
         setProject({
           ...data,
           gameContext: data.gameContext ?? getDefaultContext(),
-<<<<<<< HEAD
-          assets: normalizedAssets,
-=======
-          assets: data.assets ?? getDefaultAssets(),
-          cards: normalizedCards,
->>>>>>> 47207e9b
+gameContext: data.gameContext ?? getDefaultContext(),
+assets: normalizedAssets ?? (data.assets ?? getDefaultAssets()),
+cards: normalizedCards,
+
+
         })
         if (!active) {
           return
